#!/usr/bin/env python
#-*- coding: utf-8 -*-
"""
pyScss, a Scss compiler for Python

@author     German M. Bravo (Kronuz) <german.mb@gmail.com>
<<<<<<< HEAD
@version    1.1.5
=======
@version    1.2.0 alpha
>>>>>>> b94d5fa4
@see        https://github.com/Kronuz/pyScss
@copyright  (c) 2012-2013 German M. Bravo (Kronuz)
@license    MIT License
            http://www.opensource.org/licenses/mit-license.php

pyScss compiles Scss, a superset of CSS that is more powerful, elegant and
easier to maintain than plain-vanilla CSS. The library acts as a CSS source code
preprocesor which allows you to use variables, nested rules, mixins, andhave
inheritance of rules, all with a CSS-compatible syntax which the preprocessor
then compiles to standard CSS.

Scss, as an extension of CSS, helps keep large stylesheets well-organized. It
borrows concepts and functionality from projects such as OOCSS and other similar
frameworks like as Sass. It's build on top of the original PHP xCSS codebase
structure but it's been completely rewritten, many bugs have been fixed and it
has been extensively extended to support almost the full range of Sass' Scss
syntax and functionality.

Bits of code in pyScss come from various projects:
Compass:
    (c) 2009 Christopher M. Eppstein
    http://compass-style.org/
Sass:
    (c) 2006-2009 Hampton Catlin and Nathan Weizenbaum
    http://sass-lang.com/
xCSS:
    (c) 2010 Anton Pawlik
    http://xcss.antpaw.org/docs/

    This file defines Meta data, according to PEP314
    (http://www.python.org/dev/peps/pep-0314/) which is common to both pyScss
    and setup.py distutils.

    We create this here so this information can be compatible with BOTH
    Python 2.x and Python 3.x so setup.py can use it when building pyScss
    for both Py3.x and Py2.x

"""

<<<<<<< HEAD
VERSION_INFO = (1, 1, 5)
=======
VERSION_INFO = (1, 2, 0)
>>>>>>> b94d5fa4
DATE_INFO = (2013, 2, 15)  # YEAR, MONTH, DAY
VERSION = '.'.join(str(i) for i in VERSION_INFO)
REVISION = '%04d%02d%02d' % DATE_INFO
BUILD_INFO = "pyScss v" + VERSION + " (" + REVISION + ")"
AUTHOR = "German M. Bravo (Kronuz)"
AUTHOR_EMAIL = 'german.mb@gmail.com'
URL = 'http://github.com/Kronuz/pyScss'
DOWNLOAD_URL = 'http://github.com/Kronuz/pyScss/tarball/v' + VERSION
LICENSE = "MIT"
PROJECT = "pyScss"

if __name__ == "__main__":
    print('VERSION      = ' + VERSION)
    print('REVISION     = ' + REVISION)
    print('BUILD_INFO   = ' + BUILD_INFO)
    print('AUTHOR       = ' + AUTHOR)
    print('AUTHOR_EMAIL = ' + AUTHOR_EMAIL)
    print('URL          = ' + URL)
    print('LICENSE      = ' + LICENSE)
    print('PROJECT      = ' + PROJECT)<|MERGE_RESOLUTION|>--- conflicted
+++ resolved
@@ -4,11 +4,7 @@
 pyScss, a Scss compiler for Python
 
 @author     German M. Bravo (Kronuz) <german.mb@gmail.com>
-<<<<<<< HEAD
-@version    1.1.5
-=======
 @version    1.2.0 alpha
->>>>>>> b94d5fa4
 @see        https://github.com/Kronuz/pyScss
 @copyright  (c) 2012-2013 German M. Bravo (Kronuz)
 @license    MIT License
@@ -48,11 +44,7 @@
 
 """
 
-<<<<<<< HEAD
-VERSION_INFO = (1, 1, 5)
-=======
 VERSION_INFO = (1, 2, 0)
->>>>>>> b94d5fa4
 DATE_INFO = (2013, 2, 15)  # YEAR, MONTH, DAY
 VERSION = '.'.join(str(i) for i in VERSION_INFO)
 REVISION = '%04d%02d%02d' % DATE_INFO
