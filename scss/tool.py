#!/usr/bin/env python
from __future__ import absolute_import
from __future__ import print_function

import logging
import os
import re
import sys
from collections import deque

from scss import config
<<<<<<< HEAD
from scss import Scss, log, spawn_rule, to_str, profiling
=======
from scss.util import profiling
from scss import Scss, SourceFile, log, to_str
>>>>>>> b94d5fa4
from scss import _prop_split_re
from scss.rule import SassRule
from scss.scss_meta import BUILD_INFO

log.setLevel(logging.INFO)


def main():
    logging.basicConfig(format="%(levelname)s: %(message)s")

    from optparse import OptionGroup, OptionParser, SUPPRESS_HELP

    parser = OptionParser(usage="Usage: %prog [options] [file]",
                          description="Converts Scss files to CSS.",
                          add_help_option=False)
    parser.add_option("-i", "--interactive", action="store_true",
                      help="Run an interactive Scss shell")
    parser.add_option("-w", "--watch", metavar="DIR",
                      help="Watch the files in DIR, and recompile when they change")
    parser.add_option("-r", "--recursive", action="store_true", default=False,
                      help="Also watch directories inside of the watch directory")
    parser.add_option("-o", "--output", metavar="PATH",
                      help="Write output to PATH (a directory if using watch, a file otherwise)")
    parser.add_option("-s", "--suffix", metavar="STRING",
                      help="If using watch, a suffix added to the output filename (i.e. filename.STRING.css)")
    parser.add_option("--time", action="store_true",
                      help="Display compliation times")
    parser.add_option("--debug-info", action="store_true",
                      help="Turns on scss's debugging information")
    parser.add_option("--no-debug-info", action="store_false",
                      dest="debug_info", default=False,
                      help="Turns off scss's debugging information")
    parser.add_option("-t", "--test", action="store_true", help=SUPPRESS_HELP)
    parser.add_option("-C", "--no-compress", action="store_false",
                      dest="compress", default=True,
                      help="Don't minify outputted CSS")
    parser.add_option("-?", action="help", help=SUPPRESS_HELP)
    parser.add_option("-h", "--help", action="help",
                      help="Show this message and exit")
    parser.add_option("-v", "--version", action="store_true",
                      help="Print version and exit")

    paths_group = OptionGroup(parser, "Resource Paths")
    paths_group.add_option("-I", "--load-path", metavar="PATH",
                      action="append", dest="load_paths",
                      help="Add a scss import path, may be given multiple times")
    paths_group.add_option("-S", "--static-root", metavar="PATH", dest="static_root",
                      help="Static root path (Where images and static resources are located)")
    paths_group.add_option("-A", "--assets-root", metavar="PATH", dest="assets_root",
                      help="Assets root path (Sprite images will be created here)")
    paths_group.add_option("-a", "--assets-url", metavar="URL", dest="assets_url",
                      help="URL to reach the files in your assets_root")
    paths_group.add_option("--cache-root", metavar="PATH", dest="cache_root",
                      help="Cache root path (Cache files will be created here)")
    parser.add_option_group(paths_group)

    parser.add_option("--sass", action="store_true",
                      dest="is_sass", default=None,
                      help="Sass mode")

    (options, args) = parser.parse_args()

    # General runtime configuration
    config.VERBOSITY = 0
    if options.time:
        config.VERBOSITY = 2
    if options.static_root is not None:
        config.STATIC_ROOT = options.static_root
    if options.assets_root is not None:
        config.ASSETS_ROOT = options.assets_root
<<<<<<< HEAD
=======
    if options.cache_root is not None:
        config.CACHE_ROOT = options.cache_root
>>>>>>> b94d5fa4
    if options.load_paths is not None:
        # TODO: Convert global config.LOAD_PATHS to a list. Use it directly.
        # Doing the above will break backwards compatibility!
        if hasattr(config.LOAD_PATHS, 'split'):
            load_path_list = [p.strip() for p in config.LOAD_PATHS.split(',')]
        else:
            load_path_list = list(config.LOAD_PATHS)

        for path_param in options.load_paths:
            for p in path_param.replace(os.pathsep, ',').replace(';', ',').split(','):
                p = p.strip()
                if p and p not in load_path_list:
                    load_path_list.append(p)

<<<<<<< HEAD
        # TODO: Remove this once global config.LOAD_PATHS is a list.
=======
        # TODO: Remove this once global LOAD_PATHS is a list.
>>>>>>> b94d5fa4
        if hasattr(config.LOAD_PATHS, 'split'):
            config.LOAD_PATHS = ','.join(load_path_list)
        else:
            config.LOAD_PATHS = load_path_list
    if options.assets_url is not None:
        config.ASSETS_URL = options.assets_url

    # Execution modes
    if options.test:
        import doctest
        doctest.testfile('tests/tests.rst')
    elif options.version:
        print(BUILD_INFO)
    elif options.interactive:
        from pprint import pprint
        try:
            import atexit
            import readline
            histfile = os.path.expanduser('~/.scss-history')
            try:
                readline.read_history_file(histfile)
            except IOError:
                pass
            atexit.register(readline.write_history_file, histfile)
        except ImportError:
            pass

        is_sass = options.is_sass

        css = Scss()
        context = css.scss_vars
        options = css.scss_opts
        source_file = SourceFile.from_string('', '<shell>', line_numbers=False)
        rule = SassRule(source_file, context=context, options=options, is_sass=is_sass)
        print("Welcome to %s interactive shell" % (BUILD_INFO,))
        while True:
            try:
                s = raw_input('>>> ').strip()
            except EOFError:
                print
                break
            except KeyboardInterrupt:
                print
                break
            if s in ('exit', 'quit'):
                break
            for s in s.split(';'):
                s = source_file.prepare_source(s.strip())
                if not s:
                    continue
                elif s.startswith('@'):
                    properties = []
                    children = deque()
                    SassRule(source_file, context=context, options=options, properties=properties)
                    code, name = (s.split(None, 1) + [''])[:2]
                    if code == '@option':
                        css._settle_options(rule, [''], set(), children, None, None, s, None, code, name)
                        continue
                    elif code == '@import':
                        css._do_import(rule, [''], set(), children, None, None, s, None, code, name)
                        continue
                    elif code == '@include':
                        final_cont = ''
                        css._do_include(rule, [''], set(), children, None, None, s, None, code, name)
                        code = css._print_properties(properties).rstrip('\n')
                        if code:
                            final_cont += code
                        if children:
                            css.children.extendleft(children)
                            css.parse_children()
                            code = css._create_css(css.rules).rstrip('\n')
                            if code:
                                final_cont += code
                        final_cont = css.post_process(final_cont)
                        print(final_cont)
                        continue
                elif s == 'ls' or s.startswith('show(') or s.startswith('show ') or s.startswith('ls(') or s.startswith('ls '):
                    m = re.match(r'(?:show|ls)(\()?\s*([^,/\\) ]*)(?:[,/\\ ]([^,/\\ )]+))*(?(1)\))', s, re.IGNORECASE)
                    if m:
                        name = m.group(2)
                        code = m.group(3)
                        name = name and name.strip().rstrip('s')  # remove last 's' as in functions
                        code = code and code.strip()
                        if not name:
                            pprint(sorted(['vars', 'options', 'mixins', 'functions']))
                        elif name in ('v', 'var', 'variable'):
                            if code == '*':
                                d = dict((k, v) for k, v in context.items())
                                pprint(d)
                            elif code:
                                d = dict((k, v) for k, v in context.items() if code in k)
                                pprint(d)
                            else:
                                d = dict((k, v) for k, v in context.items() if k.startswith('$') and not k.startswith('$__'))
                                pprint(d)
                        elif name in ('o', 'opt', 'option'):
                            if code == '*':
                                d = dict((k, v) for k, v in options.items())
                                pprint(d)
                            elif code:
                                d = dict((k, v) for k, v in options.items() if code in k)
                                pprint(d)
                            else:
                                d = dict((k, v) for k, v in options.items() if not k.startswith('@'))
                                pprint(d)
                        elif name in ('m', 'mix', 'mixin', 'f', 'func', 'funct', 'function'):
                            if name.startswith('m'):
                                name = 'mixin'
                            elif name.startswith('f'):
                                name = 'function'
                            if code == '*':
                                d = dict((k[len(name) + 2:], v) for k, v in options.items() if k.startswith('@' + name + ' '))
                                pprint(sorted(d))
                            elif code:
                                d = dict((k, v) for k, v in options.items() if k.startswith('@' + name + ' ') and code in k)
                                seen = set()
                                for k, mixin in d.items():
                                    mixin = getattr(mixin, 'mixin', mixin)
                                    fn_name, _, _ = k.partition(':')
                                    if fn_name not in seen:
                                        seen.add(fn_name)
                                        print(fn_name + '(' + ', '.join(p + (': ' + mixin[1].get(p) if p in mixin[1] else '') for p in mixin[0]) + ') {')
                                        print('  ' + '\n  '.join(l for l in mixin[2].split('\n')))
                                        print('}')
                            else:
                                d = dict((k[len(name) + 2:].split(':')[0], v) for k, v in options.items() if k.startswith('@' + name + ' '))
                                pprint(sorted(d))
                        continue
                elif s.startswith('$') and (':' in s or '=' in s):
                    prop, value = [a.strip() for a in _prop_split_re.split(s, 1)]
                    prop = css.calculator.do_glob_math(prop, context, options, rule, True)
                    value = css.calculator.calculate(value, context, rule)
                    context[prop] = value
                    continue
                s = to_str(css.calculator.calculate(s, context, rule))
                s = css.post_process(s)
                print(s)
        print("Bye!")
    elif options.watch:
        import time
        try:
            from watchdog.observers import Observer
            from watchdog.events import PatternMatchingEventHandler
        except ImportError:
            sys.stderr.write("Using watch functionality requires the `watchdog` library: http://pypi.python.org/pypi/watchdog/")
            sys.exit(1)
        if options.output and not os.path.isdir(options.output):
            sys.stderr.write("watch file output directory is invalid: '%s'" % (options.output))
            sys.exit(2)

        class ScssEventHandler(PatternMatchingEventHandler):
            def __init__(self, *args, **kwargs):
                super(ScssEventHandler, self).__init__(*args, **kwargs)
                self.css = Scss(scss_opts={
                    'compress': options.compress,
                    'debug_info': options.debug_info,
                })
                self.output = options.output
                self.suffix = options.suffix

            def is_valid(self, path):
                return os.path.isfile(path) and (path.endswith('.scss') or path.endswith('.sass')) and not os.path.basename(path).startswith('_')

            def process(self, path):
                if os.path.isdir(path):
                    for f in os.listdir(path):
                        full = os.path.join(path, f)
                        if self.is_valid(full):
                            self.compile(full)
                elif self.is_valid(path):
                    self.compile(path)

            def compile(self, src_path):
                fname = os.path.basename(src_path)
                if fname.endswith('.scss') or fname.endswith('.sass'):
                    fname = fname[:-5]
                    if self.suffix:
                        fname += '.' + self.suffix
                    fname += '.css'
                else:
                    # you didn't give me a file of the correct type!
                    return False

                if self.output:
                    dest_path = os.path.join(self.output, fname)
                else:
                    dest_path = os.path.join(os.path.dirname(src_path), fname)

                print("Compiling %s => %s" % (src_path, dest_path))
                dest_file = open(dest_path, 'w')
                dest_file.write(self.css.compile(scss_file=src_path))

            def on_moved(self, event):
                super(ScssEventHandler, self).on_moved(event)
                self.process(event.dest_path)

            def on_created(self, event):
                super(ScssEventHandler, self).on_created(event)
                self.process(event.src_path)

            def on_modified(self, event):
                super(ScssEventHandler, self).on_modified(event)
                self.process(event.src_path)

        event_handler = ScssEventHandler(patterns=['*.scss', '*.sass'])
        observer = Observer()
        observer.schedule(event_handler, path=options.watch, recursive=options.recursive)
        observer.start()
        try:
            while True:
                time.sleep(1)
        except KeyboardInterrupt:
            observer.stop()
        observer.join()

    else:
        if options.output is not None:
            output = open(options.output, 'wt')
        else:
            output = sys.stdout

        css = Scss(scss_opts={
            'compress': options.compress,
            'debug_info': options.debug_info,
        })
        if args:
            for path in args:
                output.write(css.compile(scss_file=path, is_sass=options.is_sass))
        else:
            output.write(css.compile(sys.stdin.read(), is_sass=options.is_sass))

        for f, t in profiling.items():
            sys.stderr.write("%s took %03fs" % (f, t))

if __name__ == "__main__":
    main()<|MERGE_RESOLUTION|>--- conflicted
+++ resolved
@@ -9,12 +9,8 @@
 from collections import deque
 
 from scss import config
-<<<<<<< HEAD
-from scss import Scss, log, spawn_rule, to_str, profiling
-=======
 from scss.util import profiling
 from scss import Scss, SourceFile, log, to_str
->>>>>>> b94d5fa4
 from scss import _prop_split_re
 from scss.rule import SassRule
 from scss.scss_meta import BUILD_INFO
@@ -85,11 +81,8 @@
         config.STATIC_ROOT = options.static_root
     if options.assets_root is not None:
         config.ASSETS_ROOT = options.assets_root
-<<<<<<< HEAD
-=======
     if options.cache_root is not None:
         config.CACHE_ROOT = options.cache_root
->>>>>>> b94d5fa4
     if options.load_paths is not None:
         # TODO: Convert global config.LOAD_PATHS to a list. Use it directly.
         # Doing the above will break backwards compatibility!
@@ -104,11 +97,7 @@
                 if p and p not in load_path_list:
                     load_path_list.append(p)
 
-<<<<<<< HEAD
-        # TODO: Remove this once global config.LOAD_PATHS is a list.
-=======
         # TODO: Remove this once global LOAD_PATHS is a list.
->>>>>>> b94d5fa4
         if hasattr(config.LOAD_PATHS, 'split'):
             config.LOAD_PATHS = ','.join(load_path_list)
         else:
